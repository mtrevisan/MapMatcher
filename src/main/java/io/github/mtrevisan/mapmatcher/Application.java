--- conflicted
+++ resolved
@@ -112,23 +112,7 @@
 			new Coordinate(12.304641441251732, 45.66168736195718),
 			new Coordinate(12.331349276005653, 45.66168736195718)
 		};
-<<<<<<< HEAD
-		final Coordinates[] observations = observations1;
-
-		final LineString[] edges = new LineString[]{edge1, edge2, edge3, edge4, edge5, edge6};
-		//[m]
-		final double radius = 2_000.;
-		final Graph graph = extractGraph(edges, observations, radius, start, end);
-
-		final PathSummary pathSummary = strategy.findPath(start, end, graph, observations);
-		final List<Vertex> path = pathSummary.simplePath();
-		if(path.size() > 2){
-			path.remove(0);
-			path.remove(path.size() - 1);
-		}
-=======
 		final Coordinate[] observations = observations1;
->>>>>>> 8b29c072
 
 		final LineString[] edges = new LineString[]{edge0, edge1, edge2, edge3, edge4, edge5};
 		final Collection<LineString> observedEdges = extractObservedEdges(edges, observations, 100_000.);
